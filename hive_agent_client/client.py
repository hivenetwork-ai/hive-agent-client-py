import httpx
import logging

from typing import AsyncGenerator, Dict

from hive_agent_client.chat import send_chat_message
from hive_agent_client.entry import (
    create_entry,
    stream_entry,
    get_entries,
    get_entry_by_id,
    update_entry,
    delete_entry
)

logging.basicConfig(level=logging.INFO)
logger = logging.getLogger(__name__)

class HiveAgentClient:
    """
    Client for interacting with a Hive Agent's API.
    """

<<<<<<< HEAD
    def __init__(self, base_url: str, version: str = "/api/v1"):
=======
    def __init__(self, base_url: str, version: str = "/v1/"):
>>>>>>> 7bacbbe4
        """
        Initializes the HiveAgentClient with the given base URL.

        :param base_url: The base URL of the Hive Agent API.
        """
<<<<<<< HEAD
        self.base_url = base_url.rstrip('/') + version
=======
        self.base_url = base_url.rstrip('/') + version.rstrip('/')
>>>>>>> 7bacbbe4
        self.http_client = httpx.AsyncClient()

    async def chat(self, content: str) -> str:
        """
        Send a message to the chat endpoint.

        :param content: The content of the message to send.
        :return: The response from the chat API as a string.
        """
        try:
            logger.debug(f"Sending message to chat endpoint: {content}")
            return await send_chat_message(self.http_client, self.base_url, content)
        except Exception as e:
            logger.error(f"Failed to send chat message - {content}: {e}")
            raise Exception(f"Failed to send chat message: {e}")

    async def create_entry(self, namespace: str, data: dict) -> Dict:
        """
        Create a new entry in the specified namespace.

        :param namespace: The namespace in which to create the entry.
        :param data: The data to be stored in the entry.
        :return: A dictionary representing the created entry.
        """
        try:
            return await create_entry(self.http_client, self.base_url, namespace, data)
        except Exception as e:
            logger.error(f"Failed to create entry {data} in {namespace}: {e}")
            raise Exception(f"Failed to create entry: {e}")

    async def stream_entry_data(self, namespace: str, data_stream: AsyncGenerator) -> AsyncGenerator:
        """
        Stream data to the entry endpoint.

        :param namespace: The namespace in which to stream the data.
        :param data_stream: The async generator providing the data to stream.
        :yield: Messages received in response to the streamed data.
        """
        try:
            async for message in stream_entry(self.http_client, self.base_url, namespace, data_stream):
                yield message
        except Exception as e:
            logger.error(f"Failed to stream entry data from {namespace}: {e}")
            raise Exception(f"Failed to stream entry data: {e}")

    async def get_entries(self, namespace: str) -> Dict:
        """
        Retrieve all entries from the specified namespace.

        :param namespace: The namespace from which to retrieve entries.
        :return: A dictionary containing the retrieved entries.
        """
        try:
            return await get_entries(self.http_client, self.base_url, namespace)
        except Exception as e:
            logger.error(f"Failed to get entries in {namespace}: {e}")
            raise Exception(f"Failed to get entries: {e}")

    async def get_entry_by_id(self, namespace: str, entry_id: str) -> Dict:
        """
        Retrieve a specific entry by its ID.

        :param namespace: The namespace of the entry.
        :param entry_id: The ID of the entry to retrieve.
        :return: A dictionary representing the retrieved entry.
        """
        try:
            return await get_entry_by_id(self.http_client, self.base_url, namespace, entry_id)
        except Exception as e:
            logger.error(f"Failed to get entry {entry_id} from {namespace}: {e}")
            raise Exception(f"Failed to get entry by ID: {e}")

    async def update_entry(self, namespace: str, entry_id: str, data: dict) -> Dict:
        """
        Update a specific entry by its ID.

        :param namespace: The namespace of the entry.
        :param entry_id: The ID of the entry to update.
        :param data: The data to update the entry with.
        :return: A dictionary representing the updated entry.
        """
        try:
            return await update_entry(self.http_client, self.base_url, namespace, entry_id, data)
        except Exception as e:
            logger.error(f"Failed to update entry {entry_id} from {namespace} with {data}: {e}")
            raise Exception(f"Failed to update entry: {e}")

    async def delete_entry(self, namespace: str, entry_id: str) -> Dict:
        """
        Delete a specific entry by its ID.

        :param namespace: The namespace of the entry.
        :param entry_id: The ID of the entry to delete.
        :return: A dictionary containing the status of the deletion.
        """
        try:
            return await delete_entry(self.http_client, self.base_url, namespace, entry_id)
        except Exception as e:
            logger.error(f"Failed to delete entry {entry_id} from {namespace}: {e}")
            raise Exception(f"Failed to delete entry: {e}")

    async def close(self):
        """
        Close the HTTP client session.
        """
        logger.debug("Closing HTTP client session...")
        await self.http_client.aclose()
      <|MERGE_RESOLUTION|>--- conflicted
+++ resolved
@@ -21,21 +21,14 @@
     Client for interacting with a Hive Agent's API.
     """
 
-<<<<<<< HEAD
     def __init__(self, base_url: str, version: str = "/api/v1"):
-=======
     def __init__(self, base_url: str, version: str = "/v1/"):
->>>>>>> 7bacbbe4
         """
         Initializes the HiveAgentClient with the given base URL.
 
         :param base_url: The base URL of the Hive Agent API.
         """
-<<<<<<< HEAD
         self.base_url = base_url.rstrip('/') + version
-=======
-        self.base_url = base_url.rstrip('/') + version.rstrip('/')
->>>>>>> 7bacbbe4
         self.http_client = httpx.AsyncClient()
 
     async def chat(self, content: str) -> str:
